﻿/*
 * QUANTCONNECT.COM - Democratizing Finance, Empowering Individuals.
 * Lean Algorithmic Trading Engine v2.0. Copyright 2014 QuantConnect Corporation.
 *
 * Licensed under the Apache License, Version 2.0 (the "License");
 * you may not use this file except in compliance with the License.
 * You may obtain a copy of the License at http://www.apache.org/licenses/LICENSE-2.0
 *
 * Unless required by applicable law or agreed to in writing, software
 * distributed under the License is distributed on an "AS IS" BASIS,
 * WITHOUT WARRANTIES OR CONDITIONS OF ANY KIND, either express or implied.
 * See the License for the specific language governing permissions and
 * limitations under the License.
 *
*/

using Microsoft.VisualBasic.FileIO;
using Newtonsoft.Json;
using NodaTime;
using ProtoBuf;
using QuantConnect.Data;
using QuantConnect.Util;
using System;
using System.Collections.Generic;
using System.Globalization;
using System.IO;

namespace QuantConnect.DataSource
{
    /// <summary>
    /// Example custom data type
    /// </summary>
    [ProtoContract(SkipConstructor = true)]
    public class QuiverInsiderTrading : BaseData
    {

        /// <summary>
        /// Date
        /// </summary>
        [ProtoMember(11)]
        [JsonProperty(PropertyName = "Date")]
        [JsonConverter(typeof(DateTimeJsonConverter), "yyyy-MM-dd")]
        public DateTime? Date { get; set; }

        /// <summary>
        /// Name
        /// </summary>
        [ProtoMember(12)]
        [JsonProperty(PropertyName = "Name")]
        public string Name { get; set; }

        /// <summary>
        /// Shares
        /// </summary>
        [ProtoMember(13)]
        [JsonProperty(PropertyName = "Shares")]
        public decimal? Shares { get; set; }

        /// <summary>
        /// PricePerShare
        /// </summary>
        [ProtoMember(14)]
        [JsonProperty(PropertyName = "PricePerShare")]
        public decimal? PricePerShare { get; set; }

        /// <summary>
        /// SharesOwnedFollowing
        /// </summary>
        [ProtoMember(15)]
        [JsonProperty(PropertyName = "SharesOwnedFollowing")]
        public decimal? SharesOwnedFollowing { get; set; }

        /// <summary>
        /// The period of time that occurs between the starting time and ending time of the data point
        /// </summary>
        private TimeSpan _period = TimeSpan.FromDays(1);

        /// <summary>
        /// The time the data point ends at and becomes available to the algorithm
        /// </summary>
        public override DateTime EndTime => Time + _period;

        /// <summary>
        /// Required for successful Json.NET deserialization
        /// </summary>
        public QuiverInsiderTrading()
        {
        }

        /// <summary>
        /// Creates a new instance of QuiverCongress from a CSV line
        /// </summary>
        /// <param name="csvLine">CSV line</param>
        public QuiverInsiderTrading(string csvLine)
        {
            //var csv = line.Split(',');
            TextFieldParser parser = new TextFieldParser(new StringReader(csvLine));
            parser.HasFieldsEnclosedInQuotes = true;
            parser.SetDelimiters(",");
            string[] csv = parser.ReadFields();

            var parsedDate = Parse.DateTimeExact(csv[0], "yyyyMMdd");//, "'yyyy-MM-dd\'T\'HH:mm:ss.SSS\'Z\''"      
            Name = csv[1];
<<<<<<< HEAD
            Shares = csv[2].IfNotNullOrEmpty<decimal?>(s => decimal.Parse(s, NumberStyles.Any, CultureInfo.InvariantCulture));
            PricePerShare = csv[3].IfNotNullOrEmpty<decimal?>(s => decimal.Parse(s, NumberStyles.Any, CultureInfo.InvariantCulture));
            SharesOwnedFollowing = csv[4].IfNotNullOrEmpty<decimal?>(s => decimal.Parse(s, NumberStyles.Any, CultureInfo.InvariantCulture));
=======
            Shares = csv[2].IfNotNullOrEmpty<decimal?>(s => Parse.Decimal(s));
            PricePerShare = csv[3].IfNotNullOrEmpty<decimal?>(s => Parse.Decimal(s));
            SharesOwnedFollowing = csv[4].IfNotNullOrEmpty<decimal?>(s => Parse.Decimal(s));
>>>>>>> 7e586999

            Time = parsedDate;
            _period = TimeSpan.FromDays(1);
            
        }


        /// <summary>
        /// Return the URL string source of the file. This will be converted to a stream
        /// </summary>
        /// <param name="config">Configuration object</param>
        /// <param name="date">Date of this source file</param>
        /// <param name="isLiveMode">true if we're in live mode, false for backtesting mode</param>
        /// <returns>String URL of source file.</returns>
        public override SubscriptionDataSource GetSource(SubscriptionDataConfig config, DateTime date, bool isLiveMode)
        {
            return new SubscriptionDataSource(
                Path.Combine(
                    Globals.DataFolder,
                    "alternative",
                    "InsiderTrading",
                    $"{config.Symbol.Value.ToLowerInvariant()}.csv"
                ),
                SubscriptionTransportMedium.LocalFile
            );
        }

        /// <summary>
        /// Parses the data from the line provided and loads it into LEAN
        /// </summary>
        /// <param name="config">Subscription configuration</param>
        /// <param name="line">Line of data</param>
        /// <param name="date">Date</param>
        /// <param name="isLiveMode">Is live mode</param>
        /// <returns>New instance</returns>
        public override BaseData Reader(SubscriptionDataConfig config, string line, DateTime date, bool isLiveMode)
        {
            return new QuiverInsiderTrading(line)
            {
                Symbol = config.Symbol,
            };
        }

        /// <summary>
        /// Indicates whether the data source is tied to an underlying symbol and requires that corporate events be applied to it as well, such as renames and delistings
        /// </summary>
        /// <returns>false</returns>
        public override bool RequiresMapping()
        {
            return true;
        }

        /// <summary>
        /// Indicates whether the data is sparse.
        /// If true, we disable logging for missing files
        /// </summary>
        /// <returns>true</returns>
        public override bool IsSparseData()
        {
            return true;
        }

        /// <summary>
        /// Converts the instance to string
        /// </summary>
        public override string ToString()
        {
            return $"{Symbol} - {Name} - {Shares} - {PricePerShare} - {SharesOwnedFollowing} ";
        }

        /// <summary>
        /// Gets the default resolution for this data and security type
        /// </summary>
        public override Resolution DefaultResolution()
        {
            return Resolution.Daily;
        }

        /// <summary>
        /// Gets the supported resolution for this data and security type
        /// </summary>
        public override List<Resolution> SupportedResolutions()
        {
            return DailyResolution;
        }

        /// <summary>
        /// Specifies the data time zone for this data type. This is useful for custom data types
        /// </summary>
        /// <returns>The <see cref="T:NodaTime.DateTimeZone" /> of this data type</returns>
        public override DateTimeZone DataTimeZone()
        {
            return DateTimeZone.Utc;
        }
    }
}<|MERGE_RESOLUTION|>--- conflicted
+++ resolved
@@ -101,15 +101,10 @@
 
             var parsedDate = Parse.DateTimeExact(csv[0], "yyyyMMdd");//, "'yyyy-MM-dd\'T\'HH:mm:ss.SSS\'Z\''"      
             Name = csv[1];
-<<<<<<< HEAD
+
             Shares = csv[2].IfNotNullOrEmpty<decimal?>(s => decimal.Parse(s, NumberStyles.Any, CultureInfo.InvariantCulture));
             PricePerShare = csv[3].IfNotNullOrEmpty<decimal?>(s => decimal.Parse(s, NumberStyles.Any, CultureInfo.InvariantCulture));
             SharesOwnedFollowing = csv[4].IfNotNullOrEmpty<decimal?>(s => decimal.Parse(s, NumberStyles.Any, CultureInfo.InvariantCulture));
-=======
-            Shares = csv[2].IfNotNullOrEmpty<decimal?>(s => Parse.Decimal(s));
-            PricePerShare = csv[3].IfNotNullOrEmpty<decimal?>(s => Parse.Decimal(s));
-            SharesOwnedFollowing = csv[4].IfNotNullOrEmpty<decimal?>(s => Parse.Decimal(s));
->>>>>>> 7e586999
 
             Time = parsedDate;
             _period = TimeSpan.FromDays(1);
