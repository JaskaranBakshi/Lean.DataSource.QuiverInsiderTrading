--- conflicted
+++ resolved
@@ -106,10 +106,6 @@
                 Log.Trace($"QuiverInsiderTradingDataDownloader.Run(): Start processing {count.ToStringInvariant()} companies");
 
                 var tasks = new List<Task>();
-<<<<<<< HEAD
-                var tempData = new ConcurrentDictionary<string, ConcurrentDictionary<string, ConcurrentQueue<string>>>();
-=======
->>>>>>> 20cf8f14
 
                 foreach (var company in companies)
                 {
@@ -182,16 +178,9 @@
                                         if (!_canCreateUniverseFiles)
                                             continue;
 
-<<<<<<< HEAD
-                                        var sid = SecurityIdentifier.GenerateEquity(ticker, Market.USA, true, mapFileProvider, dateTime);
-
-                                        var dict = tempData.GetOrAdd(date, new ConcurrentDictionary<string, ConcurrentQueue<string>>());
-                                        var queue = tempData[date].GetOrAdd($"{sid},{ticker}", new ConcurrentQueue<string>());
+                                        var dict = _tempData.GetOrAdd(date, new ConcurrentDictionary<string, ConcurrentQueue<string>>());
+                                        var queue = _tempData[date].GetOrAdd($"{sid},{ticker}", new ConcurrentQueue<string>());
                                         queue.Enqueue(curRow);
-=======
-                                        var queue = _tempData.GetOrAdd(date, new ConcurrentQueue<string>());
-                                        queue.Enqueue($"{sid},{ticker},{curRow}");
->>>>>>> 20cf8f14
                                     }
 
                                     if (csvContents.Count != 0)
@@ -208,17 +197,7 @@
                             )
                     );
 
-<<<<<<< HEAD
                     if (tasks.Count != 10)
-=======
-                }
-
-                if (tasks.Count != 10)
-                {
-                    Task.WaitAll(tasks.ToArray());
-
-                    foreach (var kvp in _tempData)
->>>>>>> 20cf8f14
                     {
                         Task.WaitAll(tasks.ToArray());
 
